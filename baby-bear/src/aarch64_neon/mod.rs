<<<<<<< HEAD
#[allow(clippy::module_inception)]
mod aarch64_neon;
mod poseidon2_aarch64_neon;
=======
mod packing;
>>>>>>> 017aee5f

pub use packing::*;<|MERGE_RESOLUTION|>--- conflicted
+++ resolved
@@ -1,9 +1,4 @@
-<<<<<<< HEAD
-#[allow(clippy::module_inception)]
-mod aarch64_neon;
+mod packing;
 mod poseidon2_aarch64_neon;
-=======
-mod packing;
->>>>>>> 017aee5f
 
 pub use packing::*;