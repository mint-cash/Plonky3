--- conflicted
+++ resolved
@@ -26,12 +26,8 @@
 p3-mds = { path = "../mds" }
 p3-merkle-tree = { path = "../merkle-tree" }
 p3-mersenne-31 = { path = "../mersenne-31" }
-<<<<<<< HEAD
 p3-monty-31 = { path = "../monty-31" }
-p3-poseidon = {path = "../poseidon"}
-=======
 p3-poseidon = { path = "../poseidon" }
->>>>>>> 971d7b19
 p3-poseidon2 = { path = "../poseidon2" }
 p3-sha256 = { path = "../sha256" }
 p3-symmetric = { path = "../symmetric" }
