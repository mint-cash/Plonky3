--- conflicted
+++ resolved
@@ -15,7 +15,7 @@
 type Val = BabyBear;
 type Challenge = BinomialExtensionField<Val, 4>;
 
-type Perm = Poseidon2<Val, DiffusionMatrixBabybear, 16, 7>;
+type Perm = Poseidon2<Val, Poseidon2ExternalMatrixGeneral, DiffusionMatrixBabybear, 16, 7>;
 type MyHash = PaddingFreeSponge<Perm, 16, 8, 8>;
 type MyCompress = TruncatedPermutation<Perm, 2, 8, 16>;
 
@@ -34,18 +34,12 @@
     let num_rounds = log_degrees_by_round.len();
     let mut rng = thread_rng();
 
-<<<<<<< HEAD
-    type Perm = Poseidon2<Val, Poseidon2ExternalMatrixGeneral, DiffusionMatrixBabybear, 16, 7>;
+    
     let perm = Perm::new_from_rng_128(
         Poseidon2ExternalMatrixGeneral,
         DiffusionMatrixBabybear,
-        &mut thread_rng(),
+        &mut rng,
     );
-
-    type MyHash = PaddingFreeSponge<Perm, 16, 8, 8>;
-=======
-    let perm = Perm::new_from_rng(8, 22, DiffusionMatrixBabybear, &mut rng);
->>>>>>> 3427a499
     let hash = MyHash::new(perm.clone());
     let compress = MyCompress::new(perm.clone());
 
